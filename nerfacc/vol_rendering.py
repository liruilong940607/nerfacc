--- conflicted
+++ resolved
@@ -16,11 +16,8 @@
     # ray marching results
     t_starts: torch.Tensor,
     t_ends: torch.Tensor,
-<<<<<<< HEAD
-=======
     ray_indices: torch.Tensor,
     n_rays: int,
->>>>>>> 7774ca46
     # radiance field
     rgb_sigma_fn: Optional[Callable] = None,
     rgb_alpha_fn: Optional[Callable] = None,
@@ -39,21 +36,6 @@
         This function is not differentiable to `t_starts`, `t_ends` and `ray_indices`.
 
     Args:
-<<<<<<< HEAD
-        packed_info: Packed ray marching info. See :func:`ray_marching` for details.
-        t_starts: Per-sample start distance. Tensor with shape (n_samples, 1).
-        t_ends: Per-sample end distance. Tensor with shape (n_samples, 1).
-        rgb_sigma_fn: A function that takes in samples {t_starts (N, 1), t_ends (N, 1), \
-            ray indices (N,)} and returns the post-activation rgb (N, 3) and density \
-            values (N, 1). At least one of `rgb_sigma_fn` and `rgb_alpha_fn` should be \
-            specified.
-        rgb_alpha_fn: A function that takes in samples {t_starts (N, 1), t_ends (N, 1), \
-            ray indices (N,)} and returns the post-activation rgb (N, 3) and opacity \
-            values (N, 1). At least one of `rgb_sigma_fn` and `rgb_alpha_fn` should be \
-            specified.
-        early_stop_eps: Early stop threshold during trasmittance accumulation. Default: 1e-4.
-        alpha_thre: Alpha threshold for skipping empty space. Default: 0.0.
-=======
         t_starts: Per-sample start distance. Tensor with shape (n_samples, 1).
         t_ends: Per-sample end distance. Tensor with shape (n_samples, 1).
         ray_indices: Ray index of each sample. IntTensor with shape (n_samples).
@@ -64,7 +46,6 @@
         rgb_alpha_fn: A function that takes in samples {t_starts (N, 1), t_ends (N, 1), \
             ray indices (N,)} and returns the post-activation rgb (N, 3) and opacity \
             values (N, 1).
->>>>>>> 7774ca46
         render_bkgd: Optional. Background color. Tensor with shape (3,).
 
     Returns:
@@ -90,28 +71,11 @@
         torch.Size([128, 3]) torch.Size([128, 1]) torch.Size([128, 1])
 
     """
-<<<<<<< HEAD
-    if callable(packed_info):
-        raise RuntimeError(
-            "You maybe want to use the nerfacc<=0.2.1 version. For nerfacc>0.2.1, "
-            "The first argument of `rendering` should be the packed ray packed info. "
-            "See the latest documentation for details: "
-            "https://www.nerfacc.com/en/latest/apis/rendering.html#nerfacc.rendering"
-        )
-
-=======
->>>>>>> 7774ca46
     if rgb_sigma_fn is None and rgb_alpha_fn is None:
         raise ValueError(
             "At least one of `rgb_sigma_fn` and `rgb_alpha_fn` should be specified."
         )
 
-<<<<<<< HEAD
-    n_rays = packed_info.shape[0]
-    ray_indices = unpack_info(packed_info)
-
-=======
->>>>>>> 7774ca46
     # Query sigma/alpha and color with gradients
     if rgb_sigma_fn is not None:
         rgbs, sigmas = rgb_sigma_fn(t_starts, t_ends, ray_indices.long())
@@ -121,11 +85,6 @@
         assert (
             sigmas.shape == t_starts.shape
         ), "sigmas must have shape of (N, 1)! Got {}".format(sigmas.shape)
-<<<<<<< HEAD
-        # Rendering: compute weights and ray indices.
-        weights = render_weight_from_density(
-            packed_info, t_starts, t_ends, sigmas, early_stop_eps, alpha_thre
-=======
         # Rendering: compute weights.
         weights = render_weight_from_density(
             t_starts,
@@ -133,7 +92,6 @@
             sigmas,
             ray_indices=ray_indices,
             n_rays=n_rays,
->>>>>>> 7774ca46
         )
     elif rgb_alpha_fn is not None:
         rgbs, alphas = rgb_alpha_fn(t_starts, t_ends, ray_indices.long())
@@ -143,17 +101,11 @@
         assert (
             alphas.shape == t_starts.shape
         ), "alphas must have shape of (N, 1)! Got {}".format(alphas.shape)
-<<<<<<< HEAD
-        # Rendering: compute weights and ray indices.
-        weights = render_weight_from_alpha(
-            packed_info, alphas, early_stop_eps, alpha_thre
-=======
         # Rendering: compute weights.
         weights = render_weight_from_alpha(
             alphas,
             ray_indices=ray_indices,
             n_rays=n_rays,
->>>>>>> 7774ca46
         )
 
     # Rendering: accumulate rgbs, opacities, and depths along the rays.
@@ -447,9 +399,6 @@
     ray_indices: Optional[torch.Tensor] = None,
     n_rays: Optional[int] = None,
 ) -> torch.Tensor:
-<<<<<<< HEAD
-    """Compute transmittance weights from opacity.
-=======
     """Compute rendering weights :math:`w_i` from opacity :math:`\\alpha_i`.
     
     .. math::
@@ -459,7 +408,6 @@
         Either `ray_indices` or `packed_info` should be provided. If `ray_indices` is 
         provided, CUB acceleration will be used if available (CUDA >= 11.6). Otherwise,
         we will use the naive implementation with `packed_info`.
->>>>>>> 7774ca46
 
     Args:
         alphas: The opacity values of the samples. Tensor with shape (n_samples, 1).
