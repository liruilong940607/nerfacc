from typing import Callable, Tuple

import torch

from .utils import (
    volumetric_marching,
    volumetric_rendering_accumulate,
    volumetric_rendering_steps,
    volumetric_rendering_weights,
)


def volumetric_rendering(
    query_fn: Callable,
    rays_o: torch.Tensor,
    rays_d: torch.Tensor,
    scene_aabb: torch.Tensor,
    scene_occ_binary: torch.Tensor,
    scene_resolution: Tuple[int, int, int],
    render_bkgd: torch.Tensor,
    render_step_size: int,
<<<<<<< HEAD
    near_plane: float = 0.0
=======
    stratified: bool = False,
>>>>>>> 3f13fa53
) -> Tuple[torch.Tensor, torch.Tensor, torch.Tensor]:
    """A *fast* version of differentiable volumetric rendering."""
    n_rays = rays_o.shape[0]

    rays_o = rays_o.contiguous()
    rays_d = rays_d.contiguous()
    scene_aabb = scene_aabb.contiguous()
    scene_occ_binary = scene_occ_binary.contiguous()
    render_bkgd = render_bkgd.contiguous()

    # get packed samples from ray marching & occupancy check.
    with torch.no_grad():
        (
            packed_info,
            frustum_origins,
            frustum_dirs,
            frustum_starts,
            frustum_ends,
        ) = volumetric_marching(
            # rays
            rays_o,
            rays_d,
            # density grid
            aabb=scene_aabb,
            scene_resolution=scene_resolution,
            scene_occ_binary=scene_occ_binary,
            # sampling
            render_step_size=render_step_size,
<<<<<<< HEAD
            # optional settings
            near_plane=near_plane
=======
            stratified=stratified,
>>>>>>> 3f13fa53
        )
        frustum_positions = (
            frustum_origins + frustum_dirs * (frustum_starts + frustum_ends) / 2.0
        )
        steps_counter = frustum_origins.shape[0]

    # compat the samples thru volumetric rendering
    with torch.no_grad():
        densities = query_fn(frustum_positions, frustum_dirs, only_density=True)
        (
            compact_packed_info,
            compact_frustum_starts,
            compact_frustum_ends,
            compact_frustum_positions,
            compact_frustum_dirs,
        ) = volumetric_rendering_steps(
            packed_info,
            densities,
            frustum_starts,
            frustum_ends,
            frustum_positions,
            frustum_dirs,
        )
        compact_steps_counter = compact_frustum_positions.shape[0]

    # network
    compact_query_results = query_fn(compact_frustum_positions, compact_frustum_dirs)
    compact_rgbs, compact_densities = compact_query_results[0], compact_query_results[1]

    # accumulation
    compact_weights, compact_ray_indices = volumetric_rendering_weights(
        compact_packed_info,
        compact_densities,
        compact_frustum_starts,
        compact_frustum_ends,
    )
    accumulated_color = volumetric_rendering_accumulate(
        compact_weights, compact_ray_indices, compact_rgbs, n_rays
    )
    accumulated_weight = volumetric_rendering_accumulate(
        compact_weights, compact_ray_indices, None, n_rays
    )
    accumulated_depth = volumetric_rendering_accumulate(
        compact_weights,
        compact_ray_indices,
        (compact_frustum_starts + compact_frustum_ends) / 2.0,
        n_rays,
    )
    # TODO: use transmittance to compose bkgd color:
    # https://github.com/NVlabs/instant-ngp/blob/14d6ba6fa899e9f069d2f65d33dbe3cd43056ddd/src/testbed_nerf.cu#L1400

    # accumulated_color = linear_to_srgb(accumulated_color)
    accumulated_color = accumulated_color + render_bkgd * (1.0 - accumulated_weight)
    # accumulated_color = srgb_to_linear(accumulated_color)

    return (
        accumulated_color,
        accumulated_depth,
        accumulated_weight,
        steps_counter,
        compact_steps_counter,
    )<|MERGE_RESOLUTION|>--- conflicted
+++ resolved
@@ -19,11 +19,8 @@
     scene_resolution: Tuple[int, int, int],
     render_bkgd: torch.Tensor,
     render_step_size: int,
-<<<<<<< HEAD
-    near_plane: float = 0.0
-=======
+    near_plane: float = 0.0,
     stratified: bool = False,
->>>>>>> 3f13fa53
 ) -> Tuple[torch.Tensor, torch.Tensor, torch.Tensor]:
     """A *fast* version of differentiable volumetric rendering."""
     n_rays = rays_o.shape[0]
@@ -52,12 +49,9 @@
             scene_occ_binary=scene_occ_binary,
             # sampling
             render_step_size=render_step_size,
-<<<<<<< HEAD
             # optional settings
-            near_plane=near_plane
-=======
+            near_plane=near_plane,
             stratified=stratified,
->>>>>>> 3f13fa53
         )
         frustum_positions = (
             frustum_origins + frustum_dirs * (frustum_starts + frustum_ends) / 2.0
