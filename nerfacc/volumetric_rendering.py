<<<<<<< HEAD
from typing import Callable, List, Optional, Tuple
=======
from typing import Callable, List, Tuple
>>>>>>> d16d5b74

import torch

from .utils import (
    volumetric_marching,
    volumetric_rendering_accumulate,
    volumetric_rendering_steps,
    volumetric_rendering_weights,
)


def volumetric_rendering(
    sigma_fn: Callable,
    sigma_rgb_fn: Callable,
    rays_o: torch.Tensor,
    rays_d: torch.Tensor,
    scene_aabb: torch.Tensor,
<<<<<<< HEAD
    scene_resolution: Optional[List[int]] = None,
    scene_occ_binary: Optional[torch.Tensor] = None,
    render_bkgd: Optional[torch.Tensor] = None,
=======
    scene_resolution: List[int],
    scene_occ_binary: torch.Tensor,
    render_bkgd: torch.Tensor,
>>>>>>> d16d5b74
    render_step_size: float = 1e-3,
    near_plane: float = 0.0,
    stratified: bool = False,
) -> Tuple[torch.Tensor, torch.Tensor, int, int]:
    """Differentiable volumetric rendering."""
    n_rays = rays_o.shape[0]

    if scene_occ_binary is None:
        scene_occ_binary = torch.ones(
            (1, 1, 1),
            dtype=torch.bool,
            device=rays_o.device,
        )

    if scene_resolution is None:
        assert scene_occ_binary is not None and scene_occ_binary.dim() == 3
        scene_resolution = scene_occ_binary.shape

    rays_o = rays_o.contiguous()
    rays_d = rays_d.contiguous()
    scene_aabb = scene_aabb.contiguous()
    scene_occ_binary = scene_occ_binary.contiguous()
    render_bkgd = render_bkgd.contiguous()

    with torch.no_grad():
        # Ray marching and occupancy check.
        (
            packed_info,
            frustum_origins,
            frustum_dirs,
            frustum_starts,
            frustum_ends,
        ) = volumetric_marching(
            rays_o,
            rays_d,
            aabb=scene_aabb,
            scene_resolution=scene_resolution,
            scene_occ_binary=scene_occ_binary,
            render_step_size=render_step_size,
            near_plane=near_plane,
            stratified=stratified,
        )
        n_marching_samples = frustum_starts.shape[0]

        # Query sigma without gradients
        sigmas = sigma_fn(
            frustum_origins,
            frustum_dirs,
            frustum_starts,
            frustum_ends,
        )

        # Ray marching and rendering check.
        (
            packed_info,
            frustum_starts,
            frustum_ends,
            frustum_origins,
            frustum_dirs,
        ) = volumetric_rendering_steps(
            packed_info,
            sigmas,
            frustum_starts,
            frustum_ends,
            frustum_origins,
            frustum_dirs,
        )
        n_rendering_samples = frustum_starts.shape[0]

    # Query sigma and color with gradients
    rgbs, sigmas = sigma_rgb_fn(
        frustum_origins,
        frustum_dirs,
        frustum_starts,
        frustum_ends,
    )
    assert rgbs.shape[-1] == 3, "rgbs must have 3 channels"
    assert sigmas.shape[-1] == 1, "sigmas must have 1 channel"

    # Rendering: compute weights and ray indices.
    weights, ray_indices = volumetric_rendering_weights(
        packed_info, sigmas, frustum_starts, frustum_ends
    )

    # Rendering: accumulate rgbs and opacities along the rays.
    colors = volumetric_rendering_accumulate(
        weights, ray_indices, values=rgbs, n_rays=n_rays
    )
    opacities = volumetric_rendering_accumulate(
        weights, ray_indices, values=None, n_rays=n_rays
    )
    # depths = volumetric_rendering_accumulate(
    #     weights,
    #     ray_indices,
    #     values=(frustum_starts + frustum_ends) / 2.0,
    #     n_rays=n_rays,
    # )

<<<<<<< HEAD
    if render_bkgd is not None:
        colors = colors + render_bkgd * (1.0 - opacities)
=======
    colors = colors + render_bkgd * (1.0 - opacities)
>>>>>>> d16d5b74

    return colors, opacities, n_marching_samples, n_rendering_samples<|MERGE_RESOLUTION|>--- conflicted
+++ resolved
@@ -1,8 +1,5 @@
-<<<<<<< HEAD
 from typing import Callable, List, Optional, Tuple
-=======
-from typing import Callable, List, Tuple
->>>>>>> d16d5b74
+
 
 import torch
 
@@ -20,15 +17,9 @@
     rays_o: torch.Tensor,
     rays_d: torch.Tensor,
     scene_aabb: torch.Tensor,
-<<<<<<< HEAD
     scene_resolution: Optional[List[int]] = None,
     scene_occ_binary: Optional[torch.Tensor] = None,
     render_bkgd: Optional[torch.Tensor] = None,
-=======
-    scene_resolution: List[int],
-    scene_occ_binary: torch.Tensor,
-    render_bkgd: torch.Tensor,
->>>>>>> d16d5b74
     render_step_size: float = 1e-3,
     near_plane: float = 0.0,
     stratified: bool = False,
@@ -127,11 +118,7 @@
     #     n_rays=n_rays,
     # )
 
-<<<<<<< HEAD
     if render_bkgd is not None:
         colors = colors + render_bkgd * (1.0 - opacities)
-=======
-    colors = colors + render_bkgd * (1.0 - opacities)
->>>>>>> d16d5b74
 
     return colors, opacities, n_marching_samples, n_rendering_samples