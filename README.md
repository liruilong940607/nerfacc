# NerfAcc
[![Core Tests.](https://github.com/KAIR-BAIR/nerfacc/actions/workflows/code_checks.yml/badge.svg)](https://github.com/KAIR-BAIR/nerfacc/actions/workflows/code_checks.yml)
[![Documentation Status](https://readthedocs.com/projects/plenoptix-nerfacc/badge/?version=latest)](https://www.nerfacc.com/en/latest/?badge=latest)

https://www.nerfacc.com/

NerfAcc is a PyTorch Nerf acceleration toolbox for both training and inference. It focus on
efficient volumetric rendering of radiance fields, which is universal and plug-and-play for most of the NeRFs.

Using NerfAcc, 

- The `vanilla NeRF` model with 8-layer MLPs can be trained to *better quality* (+~0.5 PNSR)
  in *1 hour* rather than *days* as in the paper.
- The `Instant-NGP NeRF` model can be trained to *better quality* (+~0.7 PSNR) with *9/10th* of
  the training time (4.5 minutes) comparing to the official pure-CUDA implementation.
<<<<<<< HEAD
- The `D-NeRF` model for *dynamic* objects can also be trained in *1 hour* \
  rather than *2 days* as in the paper, and with *better quality* (+~2.0 PSNR).
=======
- The `D-NeRF` model for *dynamic* objects can also be trained in *1 hour*
  rather than *2 days* as in the paper, and with *better quality* (+~0.5 PSNR).
>>>>>>> 6b8c91fd
- Both *bounded* and *unbounded* scenes are supported.

**And it is pure Python interface with flexible APIs!**

## Installation

```
pip install nerfacc
```

## Usage

The idea of NerfAcc is to perform efficient ray marching and volumetric rendering. So NerfAcc can work with any user-defined radiance field. To plug the NerfAcc rendering pipeline into your code and enjoy the acceleration, you only need to define two functions with your radience field.
- `sigma_fn`: Compute density at each sample. It will be used by `nerfacc.ray_marching()` to skip the empty and occluded space during ray marching, which is where the major speedup comes from. 
- `rgb_sigma_fn`: Compute color and density at each sample. It will be used by `nerfacc.rendering()` to conduct differentiable volumetric rendering. This function will receive gradients to update your network.

An simple example is like this:

``` python
import torch
from torch import Tensor
import nerfacc 

radiance_field = ...  # network: a NeRF model
optimizer = ...  # network optimizer
rays_o: Tensor = ...  # ray origins. (n_rays, 3)
rays_d: Tensor = ...  # ray normalized directions. (n_rays, 3)

def sigma_fn(
    t_starts: Tensor, t_ends:Tensor, ray_indices: Tensor
) -> Tensor:
    """ Query density values from a user-defined radiance field.
    :params t_starts: Start of the sample interval along the ray. (n_samples, 1).
    :params t_ends: End of the sample interval along the ray. (n_samples, 1).
    :params ray_indices: Ray indices that each sample belongs to. (n_samples,).
    :returns The post-activation density values. (n_samples, 1).
    """
    t_origins = rays_o[ray_indices]  # (n_samples, 3)
    t_dirs = rays_d[ray_indices]  # (n_samples, 3)
    positions = t_origins + t_dirs * (t_starts + t_ends) / 2.0
    sigmas = radiance_field.query_density(positions) 
    return sigmas  # (n_samples, 1)

def rgb_sigma_fn(
    t_starts: Tensor, t_ends: Tensor, ray_indices: Tensor
) -> Tuple[Tensor, Tensor]:
    """ Query rgb and density values from a user-defined radiance field.
    :params t_starts: Start of the sample interval along the ray. (n_samples, 1).
    :params t_ends: End of the sample interval along the ray. (n_samples, 1).
    :params ray_indices: Ray indices that each sample belongs to. (n_samples,).
    :returns The post-activation rgb and density values. 
        (n_samples, 3), (n_samples, 1).
    """
    t_origins = rays_o[ray_indices]  # (n_samples, 3)
    t_dirs = rays_d[ray_indices]  # (n_samples, 3)
    positions = t_origins + t_dirs * (t_starts + t_ends) / 2.0
    rgbs, sigmas = radiance_field(positions, condition=t_dirs)  
    return rgbs, sigmas  # (n_samples, 3), (n_samples, 1)

# Efficient Raymarching: Skip empty and occluded space, pack samples from all rays.
# packed_info: (n_rays, 2). t_starts: (n_samples, 1). t_ends: (n_samples, 1).
packed_info, t_starts, t_ends = nerfacc.ray_marching(
    rays_o, rays_d, sigma_fn=sigma_fn, near_plane=0.2, far_plane=1.0, 
    early_stop_eps=1e-4, alpha_thre=1e-2, 
)

# Differentiable Volumetric Rendering.
# colors: (n_rays, 3). opaicity: (n_rays, 1). depth: (n_rays, 1).
color, opacity, depth = nerfacc.rendering(rgb_sigma_fn, packed_info, t_starts, t_ends)

# Optimize the radience field.
optimizer.zero_grad()
loss = F.mse_loss(color, color_gt)
loss.backward()
optimizer.step()
```

## Examples: 

Before running those example scripts, please check the script about which dataset it is needed, and download
the dataset first.

``` bash
# Instant-NGP NeRF in 4.5 minutes with better performance!
# See results at here: https://www.nerfacc.com/en/latest/examples/ngp.html
python examples/train_ngp_nerf.py --train_split trainval --scene lego
```

``` bash
# Vanilla MLP NeRF in 1 hour with better performance!
# See results at here: https://www.nerfacc.com/en/latest/examples/vanilla.html
python examples/train_mlp_nerf.py --train_split train --scene lego
```

```bash
# D-NeRF for Dynamic objects in 1 hour with better performance!
# See results at here: https://www.nerfacc.com/en/latest/examples/dnerf.html
python examples/train_mlp_dnerf.py --train_split train --scene lego
```

```bash
# Instant-NGP on unbounded scenes in 20 minutes!
# See results at here: https://www.nerfacc.com/en/latest/examples/unbounded.html
python examples/train_ngp_nerf.py --train_split train --scene garden --auto_aabb --unbounded --cone_angle=0.004
```<|MERGE_RESOLUTION|>--- conflicted
+++ resolved
@@ -13,13 +13,8 @@
   in *1 hour* rather than *days* as in the paper.
 - The `Instant-NGP NeRF` model can be trained to *better quality* (+~0.7 PSNR) with *9/10th* of
   the training time (4.5 minutes) comparing to the official pure-CUDA implementation.
-<<<<<<< HEAD
-- The `D-NeRF` model for *dynamic* objects can also be trained in *1 hour* \
+- The `D-NeRF` model for *dynamic* objects can also be trained in *1 hour*
   rather than *2 days* as in the paper, and with *better quality* (+~2.0 PSNR).
-=======
-- The `D-NeRF` model for *dynamic* objects can also be trained in *1 hour*
-  rather than *2 days* as in the paper, and with *better quality* (+~0.5 PSNR).
->>>>>>> 6b8c91fd
 - Both *bounded* and *unbounded* scenes are supported.
 
 **And it is pure Python interface with flexible APIs!**
